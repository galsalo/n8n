--- conflicted
+++ resolved
@@ -801,12 +801,6 @@
 			} else {
 				requestOptions.json = true;
 			}
-<<<<<<< HEAD
-
-			// Now that the options are all set make the actual http request
-
-=======
->>>>>>> 67ce56b5
 			try {
 				// Now that the options are all set make the actual http request
 
